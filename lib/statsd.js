var dgram = require('dgram'),
    dns   = require('dns');

/**
 * The UDP Client for StatsD
 * @param options
 *   @option host        {String}  The host to connect to default: localhost
 *   @option port        {String|Integer} The port to connect to default: 8125
 *   @option prefix      {String}  An optional prefix to assign to each stat name sent
 *   @option suffix      {String}  An optional suffix to assign to each stat name sent
 *   @option globalize   {boolean} An optional boolean to add "statsd" as an object in the global namespace
 *   @option cacheDns    {boolean} An optional option to cache dns result and refresh periodically.
 *   @option mock        {boolean} An optional boolean indicating this Client is a mock object, no stats are sent.
 *   @option global_tags {Array=} Optional tags that will be added to every metric
 *   @maxBufferSize      {Number} An optional value for aggregating metrics to send, mainly for performance improvement
 *   @bufferFlushInterval {Number} the time out value to flush out buffer if not
 *   @option socketRefreshInterval {Number} The maximum amount of time to use one second in milliseconds (default 1 minute)
 * @constructor
 */
<<<<<<< HEAD
var Client = function (host, port, prefix, suffix, globalize, cacheDns, mock, global_tags, maxBufferSize, bufferFlushInterval, socketRefreshInterval) {
    var options = host || {},
        self = this;

    if(arguments.length > 1 || typeof(host) === 'string'){
        options = {
            host        : host,
            port        : port,
            prefix      : prefix,
            suffix      : suffix,
            globalize   : globalize,
            cacheDns    : cacheDns,
            mock        : mock === true,
            global_tags : global_tags,
            maxBufferSize : maxBufferSize,
            bufferFlushInterval: bufferFlushInterval,
            socketRefreshInterval: socketRefreshInterval
        };
    }

    this.host        = options.host || 'localhost';
    this.port        = options.port || 8125;
    this.prefix      = options.prefix || '';
    this.suffix      = options.suffix || '';
    this.socket      = dgram.createSocket('udp4');
    this.socketCreateTime = new Date();
    this.mock        = options.mock;
    this.global_tags = options.global_tags || [];
    this.maxBufferSize = options.maxBufferSize || 0;
    this.bufferFlushInterval = options.bufferFlushInterval || 1000;
    this.buffer = "";
    this.socketRefreshInterval = options.socketRefreshInterval || 60000; // 1 minute

    if(this.maxBufferSize > 0) {
        this.intervalHandle = setInterval(this.timeoutCallback.bind(this), this.bufferFlushInterval);
    }

    this.cacheDns = options.cacheDns;
    // a default like /dev/null to send the metrics to. So the process won't crash even the name resolution fails.
    this.resolvedAddress = null;
    if(options.cacheDns === true){
        this.refreshDns();
    }
=======
var Client = function (host, port, prefix, suffix, globalize, cacheDns, mock, global_tags, maxBufferSize, bufferFlushInterval, socketRefreshInterval, errorHandler) {
  var options = host || {},
         self = this;

  if(arguments.length > 1 || typeof(host) === 'string'){
    options = {
      host        : host,
      port        : port,
      prefix      : prefix,
      suffix      : suffix,
      globalize   : globalize,
      cacheDns    : cacheDns,
      mock        : mock === true,
      global_tags : global_tags,
      maxBufferSize : maxBufferSize,
      bufferFlushInterval: bufferFlushInterval,
      socketRefreshInterval: socketRefreshInterval,
      errorHandler: errorHandler
    };
  }

  this.host        = options.host || 'localhost';
  this.port        = options.port || 8125;
  this.prefix      = options.prefix || '';
  this.suffix      = options.suffix || '';
  this.socket      = dgram.createSocket('udp4');
  this.socketCreateTime = new Date();
  this.mock        = options.mock;
  this.global_tags = options.global_tags || [];
  this.maxBufferSize = options.maxBufferSize || 0;
  this.bufferFlushInterval = options.bufferFlushInterval || 1000;
  this.buffer = "";
  this.socketRefreshInterval = options.socketRefreshInterval || 60000; // 1 minute
  this.errorHandler =options.errorHandler;

  if(this.maxBufferSize > 0) {
    this.intervalHandle = setInterval(this.timeoutCallback.bind(this), this.bufferFlushInterval);
  }

  if (this.errorHandler) {
    this.socket.on('error', this.errorHandler);
  }

  if(options.cacheDns === true){
    dns.lookup(options.host, function(err, address, family){
      if(err == null){
        self.host = address;
      }
    });
  }
>>>>>>> b0c974e2

    if(options.globalize){
        global.statsd = this;
    }
};

/**
 * Represents the timing stat
 * @param stat {String|Array} The stat(s) to send
 * @param time {Number} The time in milliseconds to send
 * @param sampleRate {Number=} The Number of times to sample (0 to 1). Optional.
 * @param tags {Array=} The Array of tags to add to metrics. Optional.
 * @param callback {Function=} Callback when message is done being delivered. Optional.
 */
Client.prototype.timing = function (stat, time, sampleRate, tags, callback) {
    this.sendAll(stat, time, 'ms', sampleRate, tags, callback);
};

/**
 * Increments a stat by a specified amount
 * @param stat {String|Array} The stat(s) to send
 * @param value The value to send
 * @param sampleRate {Number=} The Number of times to sample (0 to 1). Optional.
 * @param tags {Array=} The Array of tags to add to metrics. Optional.
 * @param callback {Function=} Callback when message is done being delivered. Optional.
 */
Client.prototype.increment = function (stat, value, sampleRate, tags, callback) {
    this.sendAll(stat, value || 1, 'c', sampleRate, tags, callback);
};

/**
 * Decrements a stat by a specified amount
 * @param stat {String|Array} The stat(s) to send
 * @param value The value to send
 * @param sampleRate {Number=} The Number of times to sample (0 to 1). Optional.
 * @param tags {Array=} The Array of tags to add to metrics. Optional.
 * @param callback {Function=} Callback when message is done being delivered. Optional.
 */
Client.prototype.decrement = function (stat, value, sampleRate, tags, callback) {
    this.sendAll(stat, -value || -1, 'c', sampleRate, tags, callback);
};

/**
 * Represents the histogram stat
 * @param stat {String|Array} The stat(s) to send
 * @param value The value to send
 * @param sampleRate {Number=} The Number of times to sample (0 to 1). Optional.
 * @param tags {Array=} The Array of tags to add to metrics. Optional.
 * @param callback {Function=} Callback when message is done being delivered. Optional.
 */
Client.prototype.histogram = function (stat, value, sampleRate, tags, callback) {
    this.sendAll(stat, value, 'h', sampleRate, tags, callback);
};


/**
 * Gauges a stat by a specified amount
 * @param stat {String|Array} The stat(s) to send
 * @param value The value to send
 * @param sampleRate {Number=} The Number of times to sample (0 to 1). Optional.
 * @param tags {Array=} The Array of tags to add to metrics. Optional.
 * @param callback {Function=} Callback when message is done being delivered. Optional.
 */
Client.prototype.gauge = function (stat, value, sampleRate, tags, callback) {
    this.sendAll(stat, value, 'g', sampleRate, tags, callback);
};

/**
 * Counts unique values by a specified amount
 * @param stat {String|Array} The stat(s) to send
 * @param value The value to send
 * @param sampleRate {Number=} The Number of times to sample (0 to 1). Optional.
 * @param tags {Array=} The Array of tags to add to metrics. Optional.
 * @param callback {Function=} Callback when message is done being delivered. Optional.
 */
Client.prototype.unique =
    Client.prototype.set = function (stat, value, sampleRate, tags, callback) {
        this.sendAll(stat, value, 's', sampleRate, tags, callback);
    };

/**
 * Checks if stats is an array and sends all stats calling back once all have sent
 * @param stat {String|Array} The stat(s) to send
 * @param value The value to send
 * @param sampleRate {Number=} The Number of times to sample (0 to 1). Optional.
 * @param tags {Array=} The Array of tags to add to metrics. Optional.
 * @param callback {Function=} Callback when message is done being delivered. Optional.
 */
Client.prototype.sendAll = function(stat, value, type, sampleRate, tags, callback){
    var completed = 0,
    calledback = false,
    sentBytes = 0,
    self = this;

    if(sampleRate && typeof sampleRate !== 'number'){
        callback = tags;
        tags = sampleRate;
        sampleRate = undefined;
    }

    if(tags && !Array.isArray(tags)){
        callback = tags;
        tags = undefined;
    }

    /**
     * Gets called once for each callback, when all callbacks return we will
     * call back from the function
     * @private
     */
    function onSend(error, bytes){
        completed += 1;
        if(calledback || typeof callback !== 'function'){
            return;
        }

        if(error){
            calledback = true;
            return callback(error);
        }

        sentBytes += bytes;
        if(completed === stat.length){
            callback(null, sentBytes);
        }
    }

    if(Array.isArray(stat)){
        stat.forEach(function(item){
            self.send(item, value, type, sampleRate, tags, onSend);
        });
    } else {
        this.send(stat, value, type, sampleRate, tags, callback);
    }
};

/**
 * Sends a stat across the wire
 * @param stat {String|Array} The stat(s) to send
 * @param value The value to send
 * @param type {String} The type of message to send to statsd
 * @param sampleRate {Number} The Number of times to sample (0 to 1)
 * @param tags {Array} The Array of tags to add to metrics
 * @param callback {Function=} Callback when message is done being delivered. Optional.
 */
Client.prototype.send = function (stat, value, type, sampleRate, tags, callback) {
    var message = this.prefix + stat + this.suffix + ':' + value + '|' + type,
        merged_tags = [];

    if(sampleRate && sampleRate < 1){
        if(Math.random() < sampleRate){
            message += '|@' + sampleRate;
        } else {
            //don't want to send if we don't meet the sample ratio
            return;
        }
    }

    if(tags && Array.isArray(tags)){
        merged_tags = merged_tags.concat(tags);
    }
    if(this.global_tags && Array.isArray(this.global_tags)){
        merged_tags = merged_tags.concat(this.global_tags);
    }
    if(merged_tags.length > 0){
        message += '|#' + merged_tags.join(',');
    }

    // Only send this stat if we're not a mock Client.
    if(!this.mock) {
        if(this.maxBufferSize === 0) {
            this.sendMessage(message, callback);
        }
        else {
            this.enqueue(message);
        }
    }
    else {
        if(typeof callback === 'function'){
            callback(null, 0);
        }
    }
};

/**
 *
 * @param message {String}
 */
Client.prototype.enqueue = function(message){
    this.buffer += message + "\n";
    if(this.buffer.length >= this.maxBufferSize) {
        this.flushQueue();
    }
}

/**
 *
 */
Client.prototype.flushQueue = function(){
    this.sendMessage(this.buffer);
    this.buffer = "";
}


/**
 * Close the old socket and create a new one, when desired
 */
<<<<<<< HEAD
Client.prototype.refreshSocketAndDns = function(){
    var now = new Date();
    if ((now - this.socketCreateTime) >= this.socketRefreshInterval) {
        var newSocket = dgram.createSocket('udp4');
        var oldSocket = this.socket;
        this.socket = newSocket;
        this.socketCreateTime = now;

        // There is a small window where there may still be unsent data on the old socket
        // (even 'tho socket.send has already been called).  Closing it in this case
        // would prevcent that data from being sent.  For that reason, we don't close it
        // immediately.  Instead, we Close the old socket after a short delay.
        setTimeout(oldSocket.close.bind(oldSocket), this.socketRefreshInterval);

        // if cacheDns is enabled, time to refresh the dns name.
        if (this.cacheDns) {
            this.refreshDns();
        }
    }
=======
Client.prototype.refreshSocket = function(){
  var now = new Date();
  if ((now - this.socketCreateTime) >= this.socketRefreshInterval) {
    var newSocket = dgram.createSocket('udp4');
    var oldSocket = this.socket;
    this.socket = newSocket;
    this.socketCreateTime = now;

    if (this.errorHandler) {
      this.socket.on('error', this.errorHandler);
    }

    // There is a small window where there may still be unsent data on the old socket
    // (even 'tho socket.send has already been called).  Closing it in this case
    // would prevcent that data from being sent.  For that reason, we don't close it
    // immediately.  Instead, we Close the old socket after a short delay.
    setTimeout(oldSocket.close.bind(oldSocket), this.socketRefreshInterval);
  }
>>>>>>> b0c974e2
}

/**
 * refresh the dns resolution periodically. This is useful when k8s moves the statsd pods. No
 * more need to restart the service.
 */
Client.prototype.refreshDns = function(){
    var self = this;
    dns.lookup(this.host, function(err, address, family){
        if(err == null){
            self.resolvedAddress = address;
        }
    });
}
/**
 *
 * @param message {String}
 * @param callback {Function}
 */
Client.prototype.sendMessage = function(message, callback){
    var buf = new Buffer(message);
    this.refreshSocketAndDns();

    var address = this.resolvedAddress || this.host;
    this.socket.send(buf, 0, buf.length, this.port, address, callback);
}

/**
 *
 */
Client.prototype.timeoutCallback = function(){
    if(this.buffer !== "") {
        this.flushQueue();
    }
}

/**
 * Close the underlying socket and stop listening for data on it.
 */
Client.prototype.close = function(){
    if(this.intervalHandle) {
        clearInterval(this.intervalHandle);
    }
    this.socket.close();
}

exports = module.exports = Client;
exports.StatsD = Client;
<|MERGE_RESOLUTION|>--- conflicted
+++ resolved
@@ -17,8 +17,7 @@
  *   @option socketRefreshInterval {Number} The maximum amount of time to use one second in milliseconds (default 1 minute)
  * @constructor
  */
-<<<<<<< HEAD
-var Client = function (host, port, prefix, suffix, globalize, cacheDns, mock, global_tags, maxBufferSize, bufferFlushInterval, socketRefreshInterval) {
+var Client = function (host, port, prefix, suffix, globalize, cacheDns, mock, global_tags, maxBufferSize, bufferFlushInterval, socketRefreshInterval, errorHandler) {
     var options = host || {},
         self = this;
 
@@ -34,7 +33,8 @@
             global_tags : global_tags,
             maxBufferSize : maxBufferSize,
             bufferFlushInterval: bufferFlushInterval,
-            socketRefreshInterval: socketRefreshInterval
+            socketRefreshInterval: socketRefreshInterval,
+            errorHandler: errorHandler
         };
     }
 
@@ -50,9 +50,14 @@
     this.bufferFlushInterval = options.bufferFlushInterval || 1000;
     this.buffer = "";
     this.socketRefreshInterval = options.socketRefreshInterval || 60000; // 1 minute
+    this.errorHandler =options.errorHandler;
 
     if(this.maxBufferSize > 0) {
         this.intervalHandle = setInterval(this.timeoutCallback.bind(this), this.bufferFlushInterval);
+    }
+
+    if (this.errorHandler) {
+        this.socket.on('error', this.errorHandler);
     }
 
     this.cacheDns = options.cacheDns;
@@ -61,58 +66,6 @@
     if(options.cacheDns === true){
         this.refreshDns();
     }
-=======
-var Client = function (host, port, prefix, suffix, globalize, cacheDns, mock, global_tags, maxBufferSize, bufferFlushInterval, socketRefreshInterval, errorHandler) {
-  var options = host || {},
-         self = this;
-
-  if(arguments.length > 1 || typeof(host) === 'string'){
-    options = {
-      host        : host,
-      port        : port,
-      prefix      : prefix,
-      suffix      : suffix,
-      globalize   : globalize,
-      cacheDns    : cacheDns,
-      mock        : mock === true,
-      global_tags : global_tags,
-      maxBufferSize : maxBufferSize,
-      bufferFlushInterval: bufferFlushInterval,
-      socketRefreshInterval: socketRefreshInterval,
-      errorHandler: errorHandler
-    };
-  }
-
-  this.host        = options.host || 'localhost';
-  this.port        = options.port || 8125;
-  this.prefix      = options.prefix || '';
-  this.suffix      = options.suffix || '';
-  this.socket      = dgram.createSocket('udp4');
-  this.socketCreateTime = new Date();
-  this.mock        = options.mock;
-  this.global_tags = options.global_tags || [];
-  this.maxBufferSize = options.maxBufferSize || 0;
-  this.bufferFlushInterval = options.bufferFlushInterval || 1000;
-  this.buffer = "";
-  this.socketRefreshInterval = options.socketRefreshInterval || 60000; // 1 minute
-  this.errorHandler =options.errorHandler;
-
-  if(this.maxBufferSize > 0) {
-    this.intervalHandle = setInterval(this.timeoutCallback.bind(this), this.bufferFlushInterval);
-  }
-
-  if (this.errorHandler) {
-    this.socket.on('error', this.errorHandler);
-  }
-
-  if(options.cacheDns === true){
-    dns.lookup(options.host, function(err, address, family){
-      if(err == null){
-        self.host = address;
-      }
-    });
-  }
->>>>>>> b0c974e2
 
     if(options.globalize){
         global.statsd = this;
@@ -320,7 +273,6 @@
 /**
  * Close the old socket and create a new one, when desired
  */
-<<<<<<< HEAD
 Client.prototype.refreshSocketAndDns = function(){
     var now = new Date();
     if ((now - this.socketCreateTime) >= this.socketRefreshInterval) {
@@ -329,6 +281,9 @@
         this.socket = newSocket;
         this.socketCreateTime = now;
 
+        if (this.errorHandler) {
+            this.socket.on('error', this.errorHandler);
+        }
         // There is a small window where there may still be unsent data on the old socket
         // (even 'tho socket.send has already been called).  Closing it in this case
         // would prevcent that data from being sent.  For that reason, we don't close it
@@ -340,26 +295,6 @@
             this.refreshDns();
         }
     }
-=======
-Client.prototype.refreshSocket = function(){
-  var now = new Date();
-  if ((now - this.socketCreateTime) >= this.socketRefreshInterval) {
-    var newSocket = dgram.createSocket('udp4');
-    var oldSocket = this.socket;
-    this.socket = newSocket;
-    this.socketCreateTime = now;
-
-    if (this.errorHandler) {
-      this.socket.on('error', this.errorHandler);
-    }
-
-    // There is a small window where there may still be unsent data on the old socket
-    // (even 'tho socket.send has already been called).  Closing it in this case
-    // would prevcent that data from being sent.  For that reason, we don't close it
-    // immediately.  Instead, we Close the old socket after a short delay.
-    setTimeout(oldSocket.close.bind(oldSocket), this.socketRefreshInterval);
-  }
->>>>>>> b0c974e2
 }
 
 /**
